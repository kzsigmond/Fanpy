import numpy as np
import pyci
from fanpy.wfn.utils import convert_to_fanci
from fanpy.wfn.geminal.ap1rog import AP1roG
from fanpy.wfn.ci.base import CIWavefunction
from fanpy.ham.restricted_chemical import RestrictedMolecularHamiltonian
import fanpy.tools.slater as slater
from scipy.special import comb
import scipy.linalg
<<<<<<< HEAD
from fanpy.fanpt import reduce_to_fock
import pytest
=======
from fanpy.upgrades import speedup_sign
from fanpy.eqn.fanpt import reduce_to_fock
>>>>>>> dce8ad14

@pytest.mark.skip(reason="This test fails and is being worked on (PR 39).")
def test_fock_energy():
    """Test that Fock operator and Hamiltonian operator gives same energy for ground state HF."""
    nelec = 6
    one_int_file = '/blue/rmirandaquintana/kimt1/beh2/beh2_r3.0/sto-6g/hf/oneint.npy'
    one_int = np.load(one_int_file)
    two_int_file = '/blue/rmirandaquintana/kimt1/beh2/beh2_r3.0/sto-6g/hf/twoint.npy'
    two_int = np.load(two_int_file)
    nspin = one_int.shape[0] * 2

    wfn = AP1roG(nelec, nspin, params=None, memory='6gb')
    wfn = CIWavefunction(nelec, nspin, sds=[slater.excite(slater.ground(nelec, nspin), 0, 0)])
    nproj = int(comb(nspin // 2, nelec - nelec // 2) * comb(nspin // 2, nelec // 2))

    orig = RestrictedMolecularHamiltonian(one_int, two_int, update_prev_params=True)
    pyci_ham_orig = pyci.hamiltonian(0, orig.one_int, orig.two_int)
    fanci_wfn_orig = convert_to_fanci(wfn, pyci_ham_orig, seniority=wfn.seniority, param_selection=None, nproj=nproj, objective_type='projected')
    integrals_orig = np.zeros(fanci_wfn_orig._nproj, dtype=pyci.c_double)
    olps_orig = fanci_wfn_orig.compute_overlap(fanci_wfn_orig.active_params, 'S')[:fanci_wfn_orig._nproj]
    fanci_wfn_orig._ci_op(olps_orig, out=integrals_orig)
    energy_val_orig = np.sum(integrals_orig * olps_orig) / np.sum(olps_orig ** 2)

    fock_two_int = reduce_to_fock(two_int)
    fock = RestrictedMolecularHamiltonian(one_int, fock_two_int, update_prev_params=True)
    pyci_ham_fock = pyci.hamiltonian(0, fock.one_int, fock.two_int)
    #assert np.allclose(pyci_ham_orig.one_mo, one_int)
    #assert np.allclose(pyci_ham_orig.two_mo, two_int)
    #one_int = pyci_ham_orig.one_mo.copy()
    #nspatial = two_int.shape[0]
    #one_int += np.einsum("piqi->pq", pyci_ham_orig.two_mo[np.arange(nspatial)[:, None, None, None], np.arange(nelec // 2)[None, :, None, None], np.arange(nspatial)[None, None, :, None], np.arange(nelec // 2)[None, None, None, :]])
    #one_int -= 0.5 * np.einsum("piiq->pq", pyci_ham_orig.two_mo[np.arange(nspatial)[:, None, None, None], np.arange(nelec // 2)[None, :, None, None], np.arange(nelec // 2)[None, None, :, None], np.arange(nspatial)[None, None, None, :]])
    ##one_int += np.einsum("piqi->pq", two_int)
    ##one_int -= np.einsum("piiq->pq", two_int)
    #two_int = np.zeros_like(pyci_ham_orig.two_mo, dtype=pyci_ham_orig.two_mo.dtype)
    #pyci_ham_fock = pyci.hamiltonian(0, one_int, two_int)
    fanci_wfn_fock = convert_to_fanci(wfn, pyci_ham_fock, seniority=wfn.seniority, param_selection=None, nproj=nproj, objective_type='projected')
    integrals_fock = np.zeros(fanci_wfn_fock._nproj, dtype=pyci.c_double)
    olps_fock = fanci_wfn_fock.compute_overlap(fanci_wfn_fock.active_params, 'S')[:fanci_wfn_fock._nproj]
    fanci_wfn_fock._ci_op(olps_fock, out=integrals_fock)
    energy_val_fock = np.sum(integrals_fock * olps_fock) / np.sum(olps_fock ** 2)

    print(energy_val_orig, energy_val_fock)
    assert np.allclose(energy_val_orig, energy_val_fock)

@pytest.mark.skip(reason="This test fails and is being worked on (PR 39).")
def test_fock_objective():
    """Test that Fock operator with HF ground state satisfies projected Schrodinger equation."""
    nelec = 6
    one_int_file = '/blue/rmirandaquintana/kimt1/beh2/beh2_r3.0/sto-6g/hf/oneint.npy'
    one_int = np.load(one_int_file)
    two_int_file = '/blue/rmirandaquintana/kimt1/beh2/beh2_r3.0/sto-6g/hf/twoint.npy'
    two_int = np.load(two_int_file)
    nspin = one_int.shape[0] * 2

    wfn = AP1roG(nelec, nspin, params=None, memory='6gb')
    nproj = int(comb(nspin // 2, nelec - nelec // 2) * comb(nspin // 2, nelec // 2))

    fock_two_int = reduce_to_fock(two_int)
    fock = RestrictedMolecularHamiltonian(one_int, fock_two_int, update_prev_params=True)
    pyci_ham_fock = pyci.hamiltonian(0, fock.one_int, fock.two_int)
    #orig = RestrictedMolecularHamiltonian(one_int, two_int, update_prev_params=True)
    #pyci_ham_orig = pyci.hamiltonian(0, orig.one_int, orig.two_int)
    #one_int = pyci_ham_orig.one_mo.copy()
    #nspatial = two_int.shape[0]
    #one_int += np.einsum("piqi->pq", pyci_ham_orig.two_mo[np.arange(nspatial)[:, None, None, None], np.arange(nelec // 2)[None, :, None, None], np.arange(nspatial)[None, None, :, None], np.arange(nelec // 2)[None, None, None, :]])
    #one_int -= 0.5 * np.einsum("piiq->pq", pyci_ham_orig.two_mo[np.arange(nspatial)[:, None, None, None], np.arange(nelec // 2)[None, :, None, None], np.arange(nelec // 2)[None, None, :, None], np.arange(nspatial)[None, None, None, :]])
    ##one_int += np.einsum("piqi->pq", pyci_ham_orig.two_mo)
    ##one_int -= np.einsum("piiq->pq", pyci_ham_orig.two_mo)
    #two_int = np.zeros_like(pyci_ham_orig.two_mo, dtype=pyci_ham_orig.two_mo.dtype)
    #pyci_ham_fock = pyci.hamiltonian(0, one_int, two_int)
    fanci_wfn_fock = convert_to_fanci(wfn, pyci_ham_fock, seniority=wfn.seniority, param_selection=None, nproj=nproj, objective_type='projected', norm_det=[(0, 1)])
    integrals_fock = np.zeros(fanci_wfn_fock._nproj, dtype=pyci.c_double)
    olps_fock = fanci_wfn_fock.compute_overlap(fanci_wfn_fock.active_params, 'S')[:fanci_wfn_fock._nproj]
    fanci_wfn_fock._ci_op(olps_fock, out=integrals_fock)
    energy_val_fock = np.sum(integrals_fock * olps_fock) / np.sum(olps_fock ** 2)

    assert np.allclose(np.sum(np.abs(fanci_wfn_fock.compute_objective(np.hstack([fanci_wfn_fock.active_params, energy_val_fock])))), 0)


#def test_fock_jacobian():
#    """Test that Fock operator with HF ground state satisfies projected Schrodinger equation."""
#    nelec = 6
#    one_int_file = '/blue/rmirandaquintana/kimt1/beh2/beh2_r0.0/sto-6g/hf/oneint.npy'
#    one_int = np.load(one_int_file)
#    two_int_file = '/blue/rmirandaquintana/kimt1/beh2/beh2_r0.0/sto-6g/hf/twoint.npy'
#    two_int = np.load(two_int_file)
#    nspin = one_int.shape[0] * 2
#
#    wfn = AP1roG(nelec, nspin, params=None, memory='6gb')
#    nproj = int(comb(nspin // 2, nelec - nelec // 2) * comb(nspin // 2, nelec // 2))
#
#    fock_two_int = reduce_to_fock(two_int)
#    fock = RestrictedMolecularHamiltonian(one_int, fock_two_int, update_prev_params=True)
#    pyci_ham_fock = pyci.hamiltonian(0, fock.one_int, fock.two_int)
#    #orig = RestrictedMolecularHamiltonian(one_int, two_int, update_prev_params=True)
#    #pyci_ham_orig = pyci.hamiltonian(0, orig.one_int, orig.two_int)
#    #one_int = pyci_ham_orig.one_mo.copy()
#    #nspatial = two_int.shape[0]
#    #one_int += np.einsum("piqi->pq", pyci_ham_orig.two_mo[np.arange(nspatial)[:, None, None, None], np.arange(nelec // 2)[None, :, None, None], np.arange(nspatial)[None, None, :, None], np.arange(nelec // 2)[None, None, None, :]])
#    #one_int -= 0.5 * np.einsum("piiq->pq", pyci_ham_orig.two_mo[np.arange(nspatial)[:, None, None, None], np.arange(nelec // 2)[None, :, None, None], np.arange(nelec // 2)[None, None, :, None], np.arange(nspatial)[None, None, None, :]])
#    ##one_int += np.einsum("piqi->pq", pyci_ham_orig.two_mo)
#    ##one_int -= np.einsum("piiq->pq", pyci_ham_orig.two_mo)
#    #two_int = np.zeros_like(pyci_ham_orig.two_mo, dtype=pyci_ham_orig.two_mo.dtype)
#    pyci_ham_fock = pyci.hamiltonian(0, one_int, two_int)
#    fanci_wfn_fock = convert_to_fanci(wfn, pyci_ham_fock, seniority=wfn.seniority, param_selection=None, nproj=nproj, objective_type='projected', norm_det=[(0, 1.0)])
#    integrals_fock = np.zeros(fanci_wfn_fock._nproj, dtype=pyci.c_double)
#    olps_fock = fanci_wfn_fock.compute_overlap(fanci_wfn_fock.active_params, 'S')[:fanci_wfn_fock._nproj]
#    fanci_wfn_fock._ci_op(olps_fock, out=integrals_fock)
#    energy_val_fock = np.sum(integrals_fock * olps_fock) / np.sum(olps_fock ** 2)
#
#    test = fanci_wfn_fock.compute_jacobian(np.hstack([fanci_wfn_fock.active_params, energy_val_fock]))
#    for i in np.argsort(np.abs(test).flatten())[::-1]:
#        x, y = i//test.shape[1], i%test.shape[1]
#        if abs(test[x, y]) < 0.6:
#            break
#        print(x, y, test[x, y])
#        print(fanci_wfn_fock.pspace[x])
#    #print(np.argsort(np.abs(fanci_wfn_fock.compute_jacobian(np.hstack([fanci_wfn_fock.active_params, energy_val_fock])))[::-1].flatten()))
#    print(np.max(np.abs(fanci_wfn_fock.compute_jacobian(np.hstack([fanci_wfn_fock.active_params, energy_val_fock])).flatten()).tolist()))
#    print(np.sum(np.abs(fanci_wfn_fock.compute_jacobian(np.hstack([fanci_wfn_fock.active_params, energy_val_fock])))))
#    assert np.allclose(np.sum(np.abs(fanci_wfn_fock.compute_jacobian(np.hstack([fanci_wfn_fock.active_params, energy_val_fock])))), 0)

@pytest.mark.skip(reason="This test fails and is being worked on (PR 39).")
def test_fock_rotation():
    """Test that Fock operator invariance to orbital rotation."""
    nelec = 6
    one_int_file = '/blue/rmirandaquintana/kimt1/beh2/beh2_r3.0/sto-6g/hf/oneint.npy'
    one_int = np.load(one_int_file)
    two_int_file = '/blue/rmirandaquintana/kimt1/beh2/beh2_r3.0/sto-6g/hf/twoint.npy'
    two_int = np.load(two_int_file)
    nspin = one_int.shape[0] * 2

    wfn = AP1roG(nelec, nspin, params=None, memory='6gb')
    nproj = int(comb(nspin // 2, nelec - nelec // 2) * comb(nspin // 2, nelec // 2))

    # original before orbital rotation
    orig = RestrictedMolecularHamiltonian(one_int, two_int, update_prev_params=True)
    pyci_ham_orig = pyci.hamiltonian(0, orig.one_int, orig.two_int)
    fanci_wfn_orig = convert_to_fanci(wfn, pyci_ham_orig, seniority=wfn.seniority, param_selection=None, nproj=nproj, objective_type='projected')
    integrals_orig = np.zeros(fanci_wfn_orig._nproj, dtype=pyci.c_double)
    olps_orig = fanci_wfn_orig.compute_overlap(fanci_wfn_orig.active_params, 'S')[:fanci_wfn_orig._nproj]
    fanci_wfn_orig._ci_op(olps_orig, out=integrals_orig)
    energy_val_orig = np.sum(integrals_orig * olps_orig) / np.sum(olps_orig ** 2)

    # random orbital rotation of occupied
    _, _, v = np.linalg.svd(np.random.rand(nelec // 2, nelec // 2))
    # random orbital rotation of virtual
    _, _, v2 = np.linalg.svd(np.random.rand((nspin-nelec) // 2, (nspin-nelec) // 2))
    v = scipy.linalg.block_diag(v, v2)

    #_, _, v = np.linalg.svd(np.random.rand(nspatial, nspatial))

    # rotate integrals
    one_int = v.T.dot(one_int).dot(v)
    two_int = np.einsum('ijkl,ia->ajkl', two_int, v)
    two_int = np.einsum('ajkl,jb->abkl', two_int, v)
    two_int = np.einsum('abkl,kc->abcl', two_int, v)
    two_int = np.einsum('abcl,ld->abcd', two_int, v)

    # check that fock and hamiltonian gives same energy for initial state hf ground state
    orbrot = RestrictedMolecularHamiltonian(one_int, two_int, update_prev_params=True)
    pyci_ham_orbrot = pyci.hamiltonian(0, orbrot.one_int, orbrot.two_int)
    fanci_wfn_orbrot = convert_to_fanci(wfn, pyci_ham_orbrot, seniority=wfn.seniority, param_selection=None, nproj=nproj, objective_type='projected')
    integrals_orbrot = np.zeros(fanci_wfn_orbrot._nproj, dtype=pyci.c_double)
    olps_orbrot = fanci_wfn_orbrot.compute_overlap(fanci_wfn_orbrot.active_params, 'S')[:fanci_wfn_orbrot._nproj]
    fanci_wfn_orbrot._ci_op(olps_orbrot, out=integrals_orbrot)
    energy_val_orbrot = np.sum(integrals_orbrot * olps_orbrot) / np.sum(olps_orbrot ** 2)

    fock_two_int = reduce_to_fock(two_int)
    fock = RestrictedMolecularHamiltonian(one_int, fock_two_int, update_prev_params=True)
    pyci_ham_fock = pyci.hamiltonian(0, fock.one_int, fock.two_int)
    #orig = RestrictedMolecularHamiltonian(one_int, two_int, update_prev_params=True)
    #pyci_ham_orig = pyci.hamiltonian(0, orig.one_int, orig.two_int)
    #one_int = pyci_ham_orig.one_mo.copy()
    #nspatial = two_int.shape[0]
    #one_int += np.einsum("piqi->pq", pyci_ham_orig.two_mo[np.arange(nspatial)[:, None, None, None], np.arange(nelec // 2)[None, :, None, None], np.arange(nspatial)[None, None, :, None], np.arange(nelec // 2)[None, None, None, :]])
    #one_int -= 0.5 * np.einsum("piiq->pq", pyci_ham_orig.two_mo[np.arange(nspatial)[:, None, None, None], np.arange(nelec // 2)[None, :, None, None], np.arange(nelec // 2)[None, None, :, None], np.arange(nspatial)[None, None, None, :]])
    ##one_int += np.einsum("piqi->pq", pyci_ham_orig.two_mo)
    ##one_int -= np.einsum("piiq->pq", pyci_ham_orig.two_mo)
    #two_int = np.zeros_like(pyci_ham_orig.two_mo, dtype=pyci_ham_orig.two_mo.dtype)
    #pyci_ham_fock = pyci.hamiltonian(0, one_int, two_int)
    fanci_wfn_fock = convert_to_fanci(wfn, pyci_ham_fock, seniority=wfn.seniority, param_selection=None, nproj=nproj, objective_type='projected')
    integrals_fock = np.zeros(fanci_wfn_fock._nproj, dtype=pyci.c_double)
    olps_fock = fanci_wfn_fock.compute_overlap(fanci_wfn_fock.active_params, 'S')[:fanci_wfn_fock._nproj]
    fanci_wfn_fock._ci_op(olps_fock, out=integrals_fock)
    energy_val_fock = np.sum(integrals_fock * olps_fock) / np.sum(olps_fock ** 2)
    assert np.allclose(energy_val_orig, energy_val_fock)
    assert np.allclose(energy_val_orbrot, energy_val_fock)

    # check that objective values are all zero for fock operator
    assert np.allclose(np.sum(np.abs(fanci_wfn_fock.compute_objective(np.hstack([fanci_wfn_fock.active_params, energy_val_fock])))), 0)<|MERGE_RESOLUTION|>--- conflicted
+++ resolved
@@ -7,13 +7,8 @@
 import fanpy.tools.slater as slater
 from scipy.special import comb
 import scipy.linalg
-<<<<<<< HEAD
 from fanpy.fanpt import reduce_to_fock
 import pytest
-=======
-from fanpy.upgrades import speedup_sign
-from fanpy.eqn.fanpt import reduce_to_fock
->>>>>>> dce8ad14
 
 @pytest.mark.skip(reason="This test fails and is being worked on (PR 39).")
 def test_fock_energy():
