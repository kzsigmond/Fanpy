"""Creation Coupled-Cluster wavefunction."""
import numpy as np
from itertools import combinations

from fanpy.wfn.base import BaseWavefunction
from fanpy.tools import slater


class CreationCC(BaseWavefunction):
    r"""Creation Coupled-Cluster wavefunction.

    The creation CC wavefunction is given by

    .. math::
        |\Psi \rangle = \exp(\sum_{ij}c_{ij}a^{\dagger}_i a^{\dagger}_j) | 0 \rangle
    
    where :math: | 0 \rangle is the vacuum state, :math: a^{\dagger}_i is the creation operator
    for the i-th spin orbital, and :math: c_{ij} are the parameters of the wavefunction.
    
    Attributes
    ----------
    nelec : int
        Number of electrons.
    nspin : int
        Number of spin orbitals.
    memory : {float, int, str, None}
        Memory available for the wavefunction.
    dict_orbpair_ind : dict of 2-tuple of int: int
        Dictionary that maps orbital pairs to column indices.
    dict_ind_orbpair : dict of int: 2-tuple of int
        Dictionary that maps column indices to orbital pairs.
    params : np.ndarray
        Parameters of the wavefunction.
    permutations : list of list of 2-tuple of int
        Permutations of the orbital pairs.
    signs : list of int
        Signs of the permutations.
    
    Methods
    -------
    __init__(nelec, nspin, memory=None, orbpairs=None, params=None)
        Initialize the wavefunction.
    assign_nelec(nelec)
        Assign the number of electrons.
    assign_params(params=None, add_noise=False)
        Assign the parameters of the wavefunction.
    assign_orbpairs(orbpairs=None)
        Assign the orbital pairs used to construct the wavefunction.
    get_col_ind(orbpair)
        Get the column index that corresponds to the given orbital pair.
    get_permutations()
        Get the permutations of the given indices.
    get_sign(indices)
        Get the sign of the permutation of the given indices.
    _olp(sd)
        Calculate overlap with Slater determinant.
    _olp_deriv(sd)
        Calculate the derivative of the overlap.
    get_overlap(sd, deriv=None) : {float, np.ndarray}
        Return the (derivative) overlap of the wavefunction with a Slater determinant.
    calculate_product(occ_indices, permutation, sign)
        Calculate the product of the parameters of the given permutation.
    """

    def __init__(self, nelec, nspin, memory=None, orbpairs=None, params=None):
<<<<<<< HEAD
        """Initialize the wavefunction
=======
        """ Initialize the wavefunction.

>>>>>>> 3285d1fc
        Parameters
        ----------
        nelec : int
            Number of electrons.
        nspin : int
            Number of spin orbitals.
        memory : {float, int, str, None}
            Memory available for the wavefunction.
            If number is provided, it is the number of bytes.
            If string is provided, it should end iwth either "mb" or "gb" to specify the units.
            Default does not limit memory usage (i.e. infinite).
        orbpairs : iterable of 2-tuple of ints
            Indices of the orbital pairs that will be used to construct creation cc.
        params : np.ndarray
            Coefficients.
        """

        super().__init__(nelec, nspin, memory=memory)
        self.assign_orbpairs(orbpairs=orbpairs)
        self.assign_params(params=params)
        self.permutations, self.signs = self.get_permutations()
<<<<<<< HEAD

    def assign_nelec(self, nelec: int):
=======
        
    def assign_nelec(self, nelec):
>>>>>>> 3285d1fc
        """Assign the number of electrons.

        Parameters
        ----------
        nelec : int
            Number of electrons.

        Raises
        ------
        TypeError
            If number of electrons is not an integer.
        ValueError
            If number of electrons is not a positive number.
        NotImplementedError
            If number of electrons is odd.

        """

        super().assign_nelec(nelec)
        if self.nelec % 2 != 0:
            raise NotImplementedError("Odd number of electrons is not supported.")

    def assign_params(self, params=None, add_noise=False):
        """Assign the parameters of the creation cc wfn.

        Parameters
        ----------
        params : {np.ndarray, None}
            Parameters of the creation CC wavefunction. Default: None
        add_noise : bool
            Option to add noise to the given parameters. Default: False
        """

        elec_pairs = int(self.nelec / 2)
        if params is None:
            number_params = int(self.nspin * (self.nspin - 1) / 2)
            params = np.zeros(number_params)
        orbpairs = []
        for i in range(elec_pairs):
            orbpairs.append((i, self.nspatial + i))
        orbpairs = np.array(orbpairs)
        orbpairs = orbpairs.flatten()
        orbpairs = np.sort(orbpairs)
        orbpairs = orbpairs.reshape((elec_pairs, 2))
        for pair in orbpairs:
            col_ind = self.get_col_ind(tuple(pair.tolist()))
            params[col_ind] = 1
        super().assign_params(params=params, add_noise=add_noise)

    def assign_orbpairs(self, orbpairs=None):
        """Assign the orbital pairs used to construct the creation CC wavefunction.

        Parameters
        ----------
        orbpairs : iterable of 2-tuple/list of ints
            Indices of the orbital pairs that will be used to construct the wavefunction.
            Default is all possible orbital pairs.

        Raises
        ------
        TypeError
            If `orbpairs` is not an iterable.
            If an orbital pair is not given as a 2-tuple/list of integers.
        ValueError
            If an orbital pair has the same integer.
            If an orbital pair occurs more than once.

        Notes
        -----
        Must have `nspin` defined for the default option.

        """
        if orbpairs is None:
            orbpairs = tuple((i, j) for i in range(self.nspin) for j in range(i + 1, self.nspin))

        if __debug__ and not hasattr(orbpairs, "__iter__"):
            raise TypeError("`orbpairs` must iterable.")
        dict_orbpair_ind = {}
        for i, orbpair in enumerate(orbpairs):
            if __debug__:
                if not (
                    isinstance(orbpair, (list, tuple))
                    and len(orbpair) == 2
                    and all(isinstance(ind, int) for ind in orbpair)
                ):
                    raise TypeError("Each orbital pair must be a 2-tuple/list of integers.")
                if orbpair[0] == orbpair[1]:
                    raise ValueError("Orbital pair of the same orbital is invalid")

            orbpair = tuple(orbpair)
            # sort orbitals within the pair
            if orbpair[0] > orbpair[1]:
                orbpair = orbpair[::-1]
            if __debug__ and orbpair in dict_orbpair_ind:
                raise ValueError("The given orbital pairs have multiple entries of {0}.".format(orbpair))
            dict_orbpair_ind[orbpair] = i

        self.dict_orbpair_ind = dict_orbpair_ind
        self.dict_ind_orbpair = {i: orbpair for orbpair, i in dict_orbpair_ind.items()}
<<<<<<< HEAD

    def get_col_ind(self, orbpair: tuple[int]):
=======
        
    def get_col_ind(self, orbpair):
>>>>>>> 3285d1fc
        """Get the column index that corresponds to the given orbital pair.

        Parameters
        ----------
        orbpair : 2-tuple of int
            Indices of the orbital pair.

        Returns
        -------
        col_ind : int
            Column index that corresponds to the given orbital pair.

        Raises
        ------
        ValueError
            If given orbital pair is not valid.

        """
        try:
            if isinstance(orbpair, np.ndarray):
                orbpair = tuple(orbpair)
            return self.dict_orbpair_ind[orbpair]
        except (KeyError, TypeError):
            raise ValueError(f"Given orbital pair, {orbpair}, is not included in the wavefunction.")

    def get_permutations(self):
        """ Calculate the permutations of indices 0 to nelec.

        Returns
        -------
        perms : list of list of int
            Permutations of the indices (0 to nelec).
        signs : list of int
            Signs of the permutations.
        """

        indices = np.arange(self.nelec, dtype=int)
        perm_list = list(combinations(indices, r=2))

        olp_list = list(combinations(perm_list, r=int(len(indices) / 2)))
        perms = []
        signs = []
        for element in olp_list:
            element_flat = [item for sublist in element for item in sublist]
            no_dup = list(set(element_flat))
            if len(no_dup) == len(indices):
                perms.append(element)
                signs.append(self.get_sign(element))
        return perms, signs
<<<<<<< HEAD

    def get_sign(self, indices: list[int]):
=======
    
    def get_sign(self, indices):
>>>>>>> 3285d1fc
        """Get the sign of the permutation of the given indices.

        Parameters
        ----------
        indices : list of int
            Indices of the orbitals.

        Returns
        -------
        sign : int
            Sign of the permutation of the given indices.

        """
        olp = [item for pair in indices for item in pair]
        sign = 1
        for i in range(len(olp)):
            for j in range(i + 1, len(olp)):
                if olp[i] > olp[j]:
                    sign *= -1
        return sign

<<<<<<< HEAD
    def _olp(self, sd: int):
        """Calculate overlap with Slater determinant.

=======
    def _olp(self, sd):
        """ Calculate overlap with Slater determinant.
        
>>>>>>> 3285d1fc
        Parameters
        ----------
        sd : int
            Occupation vector of a Slater determinant given as a bitstring.

        Returns
        -------
        olp : float
            Overlap of the Slater determinant with creation CC wavefunction.

        """
        occ_indices = [slater.occ_indices(sd)] * len(self.permutations)
        single_prods = np.fromiter(map(self.calculate_product, occ_indices, self.permutations, self.signs), dtype=float)
        olp = np.sum(single_prods)
        return olp

    def calculate_product(self, occ_indices, permutation, sign):
        """Calculate the product of the parameters of the given permutation.
        
        Parameters
        ----------
        occ_indices : list of int
            Occupation indices of the Slater determinant.
        permutation : list of 2-tuple of int
            Permutation of the orbital pairs.
        sign : int
            Sign of the permutation.
        
        Returns
        -------
        prod : float
            Product of the parameters of the given permutation
        """

        col_inds = list(map(self.get_col_ind, occ_indices.take(permutation)))
        prod = sign * np.prod(self.params[col_inds])
        return prod
<<<<<<< HEAD

    def _olp_deriv(self, sd: int):
        """Calculate the derivative of the overlap

=======
    
    def _olp_deriv(self, sd):
        """ Calculate the derivative of the overlap with a Slater determinant.
        
>>>>>>> 3285d1fc
        Parameters
        ----------
        sd : int
            Occupation vector of a Slater determinant given as a bitstring.

        Returns
        -------
        output : np.ndarray
            Overlap of the Slater determinant with the exponential geminal.

        """

        occ_indices = slater.occ_indices(sd)
        output = np.zeros(len(self.params))
        mapped_permutations = (tuple((occ_indices[i], occ_indices[j]) for i, j in perm) for perm in self.permutations)

        for perm in mapped_permutations:
            sign = self.get_sign(perm)
            for pair in perm:
                col_ind = self.get_col_ind(pair)
                output[col_ind] += sign * np.prod([self.params[self.get_col_ind(p)] for p in perm if p != pair])
        return output
<<<<<<< HEAD

    def get_overlap(self, sd: int, deriv=None):
        """Return the overlap of the wavefunction with a Slater determinant.
        Inlcude math later.

=======
        
    
    def get_overlap(self, sd, deriv=None):
        r"""Return the (derivative) overlap of the wavefunction with a Slater determinant.

        .. math::
           | \Psi \rangle = \sum_{\textbf{m} \in S} \sum_{\{i_1 j_1, ..., i_{n_m} j_{n_m} \} = \textbf{m}} sgn (\sigma(\{i_1 j_1, ..., i_{n_m} j_{n_m} \}))\prod_{k}^{n_m} c_{i_k j_k} | \textbf{m} \rangle
        
>>>>>>> 3285d1fc
        Parameters
        ----------
        sd : int
            Occupation vector of a Slater determinant given as a bitstring.
        deriv : I am confused about this
            whether to calculate the derivative or not. Default: None
            currently it can only calculate derivative w.r.t. all params

        Returns
        -------
        overlap : {float, np.ndarray}
            Overlap (or derivative of the overlap) of the wavefunction with the given Slater
            determinant.

        """

        if deriv is None:
            return self._olp(sd)
        else:
            return self._olp_deriv(sd)[deriv]<|MERGE_RESOLUTION|>--- conflicted
+++ resolved
@@ -63,12 +63,7 @@
     """
 
     def __init__(self, nelec, nspin, memory=None, orbpairs=None, params=None):
-<<<<<<< HEAD
         """Initialize the wavefunction
-=======
-        """ Initialize the wavefunction.
-
->>>>>>> 3285d1fc
         Parameters
         ----------
         nelec : int
@@ -90,13 +85,8 @@
         self.assign_orbpairs(orbpairs=orbpairs)
         self.assign_params(params=params)
         self.permutations, self.signs = self.get_permutations()
-<<<<<<< HEAD
-
+        
     def assign_nelec(self, nelec: int):
-=======
-        
-    def assign_nelec(self, nelec):
->>>>>>> 3285d1fc
         """Assign the number of electrons.
 
         Parameters
@@ -196,13 +186,8 @@
 
         self.dict_orbpair_ind = dict_orbpair_ind
         self.dict_ind_orbpair = {i: orbpair for orbpair, i in dict_orbpair_ind.items()}
-<<<<<<< HEAD
 
     def get_col_ind(self, orbpair: tuple[int]):
-=======
-        
-    def get_col_ind(self, orbpair):
->>>>>>> 3285d1fc
         """Get the column index that corresponds to the given orbital pair.
 
         Parameters
@@ -252,13 +237,8 @@
                 perms.append(element)
                 signs.append(self.get_sign(element))
         return perms, signs
-<<<<<<< HEAD
 
     def get_sign(self, indices: list[int]):
-=======
-    
-    def get_sign(self, indices):
->>>>>>> 3285d1fc
         """Get the sign of the permutation of the given indices.
 
         Parameters
@@ -280,15 +260,8 @@
                     sign *= -1
         return sign
 
-<<<<<<< HEAD
     def _olp(self, sd: int):
         """Calculate overlap with Slater determinant.
-
-=======
-    def _olp(self, sd):
-        """ Calculate overlap with Slater determinant.
-        
->>>>>>> 3285d1fc
         Parameters
         ----------
         sd : int
@@ -326,17 +299,9 @@
         col_inds = list(map(self.get_col_ind, occ_indices.take(permutation)))
         prod = sign * np.prod(self.params[col_inds])
         return prod
-<<<<<<< HEAD
 
     def _olp_deriv(self, sd: int):
         """Calculate the derivative of the overlap
-
-=======
-    
-    def _olp_deriv(self, sd):
-        """ Calculate the derivative of the overlap with a Slater determinant.
-        
->>>>>>> 3285d1fc
         Parameters
         ----------
         sd : int
@@ -359,22 +324,12 @@
                 col_ind = self.get_col_ind(pair)
                 output[col_ind] += sign * np.prod([self.params[self.get_col_ind(p)] for p in perm if p != pair])
         return output
-<<<<<<< HEAD
 
     def get_overlap(self, sd: int, deriv=None):
-        """Return the overlap of the wavefunction with a Slater determinant.
-        Inlcude math later.
-
-=======
-        
-    
-    def get_overlap(self, sd, deriv=None):
         r"""Return the (derivative) overlap of the wavefunction with a Slater determinant.
 
         .. math::
            | \Psi \rangle = \sum_{\textbf{m} \in S} \sum_{\{i_1 j_1, ..., i_{n_m} j_{n_m} \} = \textbf{m}} sgn (\sigma(\{i_1 j_1, ..., i_{n_m} j_{n_m} \}))\prod_{k}^{n_m} c_{i_k j_k} | \textbf{m} \rangle
-        
->>>>>>> 3285d1fc
         Parameters
         ----------
         sd : int
